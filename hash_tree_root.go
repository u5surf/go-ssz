--- conflicted
+++ resolved
@@ -248,12 +248,7 @@
 }
 
 func isBasicTypeSlice(typ reflect.Type, kind reflect.Kind) bool {
-<<<<<<< HEAD
-	return kind == reflect.Slice && typ.Elem().Kind() == reflect.Bool ||
-		kind == reflect.Slice && typ.Elem().Kind() == reflect.Uint8 ||
-		kind == reflect.Slice && typ.Elem().Kind() == reflect.Uint16 ||
-		kind == reflect.Slice && typ.Elem().Kind() == reflect.Uint32 ||
-		kind == reflect.Slice && typ.Elem().Kind() == reflect.Uint64
+	return kind == reflect.Slice && isBasicType(typ.Elem().Kind())
 }
 
 func basicElementSize(typ reflect.Type, kind reflect.Kind) int {
@@ -273,7 +268,4 @@
 	default:
 		return 0
 	}
-=======
-	return kind == reflect.Slice && isBasicType(typ.Elem().Kind())
->>>>>>> 18ee40e3
 }