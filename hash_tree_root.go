--- conflicted
+++ resolved
@@ -237,42 +237,4 @@
 		return [32]byte{}, err
 	}
 	return Hash(encoding), nil
-<<<<<<< HEAD
-}
-
-func isBasicType(kind reflect.Kind) bool {
-	return kind == reflect.Bool ||
-		kind == reflect.Uint8 ||
-		kind == reflect.Uint16 ||
-		kind == reflect.Uint32 ||
-		kind == reflect.Uint64
-}
-
-func isBasicTypeArray(typ reflect.Type, kind reflect.Kind) bool {
-	return kind == reflect.Array && isBasicType(typ.Elem().Kind())
-}
-
-func isBasicTypeSlice(typ reflect.Type, kind reflect.Kind) bool {
-	return kind == reflect.Slice && isBasicType(typ.Elem().Kind())
-}
-
-func basicElementSize(typ reflect.Type, kind reflect.Kind) int {
-	switch {
-	case kind == reflect.Bool:
-		return 1
-	case kind == reflect.Uint8:
-		return 1
-	case kind == reflect.Uint16:
-		return 2
-	case kind == reflect.Uint32:
-		return 4
-	case kind == reflect.Uint64:
-		return 8
-	case isBasicTypeArray(typ, kind):
-		return typ.Len()
-	default:
-		return 0
-	}
-=======
->>>>>>> 638ddd32
 }