load("@io_bazel_rules_go//go:def.bzl", "go_library", "go_test", "nogo")
load("@io_kubernetes_build//defs:run_in_workspace.bzl", "workspace_binary")
load("@bazel_gazelle//:def.bzl", "gazelle")

# gazelle:prefix github.com/prysmaticlabs/go-ssz
gazelle(
    name = "gazelle",
    prefix = "github.com/prysmaticlabs/go-ssz",
)

# Go build analysis.
nogo(
    name = "nogo",
    deps = [
        "@org_golang_x_tools//go/analysis/passes/unsafeptr:go_tool_library",
        "@org_golang_x_tools//go/analysis/passes/unreachable:go_tool_library",
        "@org_golang_x_tools//go/analysis/passes/unmarshal:go_tool_library",
        "@org_golang_x_tools//go/analysis/passes/tests:go_tool_library",
        "@org_golang_x_tools//go/analysis/passes/structtag:go_tool_library",
        "@org_golang_x_tools//go/analysis/passes/stdmethods:go_tool_library",
        "@org_golang_x_tools//go/analysis/passes/shift:go_tool_library",
        "@org_golang_x_tools//go/analysis/passes/shadow:go_tool_library",
        "@org_golang_x_tools//go/analysis/passes/printf:go_tool_library",
        "@org_golang_x_tools//go/analysis/passes/pkgfact:go_tool_library",
        "@org_golang_x_tools//go/analysis/passes/nilness:go_tool_library",
        "@org_golang_x_tools//go/analysis/passes/nilfunc:go_tool_library",
        "@org_golang_x_tools//go/analysis/passes/lostcancel:go_tool_library",
        "@org_golang_x_tools//go/analysis/passes/loopclosure:go_tool_library",
        "@org_golang_x_tools//go/analysis/passes/httpresponse:go_tool_library",
        "@org_golang_x_tools//go/analysis/passes/findcall:go_tool_library",
        "@org_golang_x_tools//go/analysis/passes/deepequalerrors:go_tool_library",
        "@org_golang_x_tools//go/analysis/passes/ctrlflow:go_tool_library",
        "@org_golang_x_tools//go/analysis/passes/copylock:go_tool_library",
        "@org_golang_x_tools//go/analysis/passes/composite:go_tool_library",
        "@org_golang_x_tools//go/analysis/passes/cgocall:go_tool_library",
        "@org_golang_x_tools//go/analysis/passes/buildtag:go_tool_library",
        "@org_golang_x_tools//go/analysis/passes/buildssa:go_tool_library",
        "@org_golang_x_tools//go/analysis/passes/bools:go_tool_library",
        "@org_golang_x_tools//go/analysis/passes/atomicalign:go_tool_library",
        "@org_golang_x_tools//go/analysis/passes/atomic:go_tool_library",
        "@org_golang_x_tools//go/analysis/passes/assign:go_tool_library",
        "@org_golang_x_tools//go/analysis/passes/inspect:go_tool_library",
        "@org_golang_x_tools//go/analysis/passes/asmdecl:go_tool_library",
    ],
)

workspace_binary(
    name = "golint",
    cmd = "@com_github_golang_lint//golint",
)

go_library(
    name = "go_default_library",
    srcs = [
        "config.go",
        "decode.go",
        "doc.go",
        "encode.go",
        "hash_cache.go",
        "helpers.go",
        "ssz_utils_cache.go",
        "tree_hash.go",
        "utils.go",
    ],
    importpath = "github.com/prysmaticlabs/go-ssz",
    visibility = ["//visibility:public"],
    deps = [
        "@com_github_ethereum_go_ethereum//common:go_default_library",
        "@com_github_karlseguin_ccache//:go_default_library",
        "@com_github_prometheus_client_golang//prometheus:go_default_library",
        "@com_github_prometheus_client_golang//prometheus/promauto:go_default_library",
        "@org_golang_x_crypto//sha3:go_default_library",
    ],
)

go_test(
    name = "go_default_test",
    srcs = [
        "encode_test.go",
<<<<<<< HEAD
        "hash_cache_test.go",
=======
>>>>>>> 0563f612
        "helpers_test.go",
        "tree_hash_test.go",
    ],
    embed = [":go_default_library"],
)<|MERGE_RESOLUTION|>--- conflicted
+++ resolved
@@ -77,12 +77,8 @@
     name = "go_default_test",
     srcs = [
         "encode_test.go",
-<<<<<<< HEAD
         "hash_cache_test.go",
-=======
->>>>>>> 0563f612
         "helpers_test.go",
-        "tree_hash_test.go",
     ],
     embed = [":go_default_library"],
 )